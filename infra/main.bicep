targetScope = 'subscription'

@description('Name of the environment used to generate a short unique hash for resources.')
@minLength(1)
@maxLength(64)
param environmentName string

@description('Primary location for all resources')
@allowed([ 'centralus', 'eastus2', 'eastasia', 'westus', 'westeurope', 'westus2', 'australiaeast', 'eastus', 'francecentral', 'japaneast', 'nortcentralus', 'swedencentral', 'switzerlandnorth', 'uksouth' ])
param location string
param tags string = ''

@description('Location for the OpenAI resource group')
@allowed([ 'canadaeast', 'westus', 'eastus', 'eastus2', 'francecentral', 'swedencentral', 'switzerlandnorth', 'uksouth', 'japaneast', 'northcentralus', 'australiaeast' ])
@metadata({
  azd: {
    type: 'location'
  }
})
param openAiResourceGroupLocation string

@description('Name of the chat GPT model. Default: gpt-35-turbo')
<<<<<<< HEAD
@allowed([ 'gpt-35-turbo', 'gpt-4', 'gpt-4o','gpt-4o-mini', 'gpt-35-turbo-16k', 'gpt-4-16k' ])
=======
@allowed([ 'gpt-35-turbo', 'gpt-4', 'gpt-4o', 'gpt-4o-mini', 'gpt-35-turbo-16k', 'gpt-4-16k' ])
>>>>>>> dbf96cf7
param azureOpenAIChatGptModelName string = 'gpt-4o-mini'

@description('Name of the chat GPT model. Default: 0613 for gpt-35-turbo, or choose 2024-07-18 for gpt-4o-mini')
@allowed([ '0613', '2024-07-18' ])
param azureOpenAIChatGptModelVersion string ='2024-07-18'

@description('Defines if the process will deploy an Azure Application Insights resource')
param useApplicationInsights bool = true

// @description('Name of the Azure Application Insights dashboard')
param applicationInsightsDashboardName string = ''

@description('Name of the Azure Application Insights resource')
param applicationInsightsName string = ''

@description('Name of the Azure App Service Plan')
param appServicePlanName string = ''

@description('Capacity of the chat GPT deployment. Default: 10')
param chatGptDeploymentCapacity int = 8

@description('Name of the chat GPT deployment')
param azureChatGptDeploymentName string = 'chat'

@description('Name of the Azure Cognitive Services Computer Vision service')
param computerVisionServiceName string = ''

@description('Name of the resource group for the Azure Cognitive Services Computer Vision service')
param computerVisionResourceGroupName string = ''

@description('Location of the resource group for the Azure Cognitive Services Computer Vision service')
param computerVisionResourceGroupLocation string = 'eastus' // Vision vectorize API is yet to be deployed globally

@description('SKU name for the Azure Cognitive Services Computer Vision service. Default: S1')
param computerVisionSkuName string = 'S1'

@description('Name of the embedding deployment. Default: embedding')
param azureEmbeddingDeploymentName string = 'embedding'

@description('Capacity of the embedding deployment. Default: 30')
param embeddingDeploymentCapacity int = 30

@description('Name of the embedding model. Default: text-embedding-ada-002')
param azureEmbeddingModelName string = 'text-embedding-ada-002'

@description('Name of the container apps environment')
param containerAppsEnvironmentName string = ''

@description('Name of the Azure container registry')
param containerRegistryName string = ''

@description('Name of the resource group for the Azure container registry')
param containerRegistryResourceGroupName string = ''

@description('Location of the resource group for the Azure AI Document Intelligence service')
param formRecognizerResourceGroupLocation string = location

@description('Name of the resource group for the Azure AI Document Intelligence service')
param formRecognizerResourceGroupName string = ''

@description('Name of the Azure AI Document Intelligence service')
param formRecognizerServiceName string = ''

@description('SKU name for the Azure AI Document Intelligence service. Default: S0')
@allowed([ 'S0', 'F0' ])
param formRecognizerSkuName string = 'S0'

@description('Name of the Azure Function App')
param functionServiceName string = ''

@description('Name of the Azure Key Vault')
param keyVaultName string = ''

@description('Location of the resource group for the Azure Key Vault')
param keyVaultResourceGroupLocation string = location

@description('Name of the resource group for the Azure Key Vault')
param keyVaultResourceGroupName string = ''

@description('Name of the Azure Log Analytics workspace')
param logAnalyticsName string = ''

@description('Name of the resource group for the OpenAI resources')
param openAiResourceGroupName string = ''

@description('Name of the OpenAI service')
param openAiServiceName string = ''

@description('SKU name for the OpenAI service. Default: S0')
param openAiSkuName string = 'S0'

@description('ID of the principal')
param principalId string = ''

@description('Type of the principal. Valid values: User,ServicePrincipal')
param principalType string = 'User'

@description('Name of the resource group')
param resourceGroupName string = ''

@description('Name of the search index. Default: gptkbindex3')
param searchIndexName string = 'gptkbindex3'

@description('Name of the Azure AI Search service')
param searchServiceName string = ''

@description('Location of the resource group for the Azure AI Search service')
param searchServiceResourceGroupLocation string = location

@description('Name of the resource group for the Azure AI Search service')
param searchServiceResourceGroupName string = ''

@description('Azure AI Search Semantic Ranker Level')
param searchServiceSemanticRankerLevel string // Set in main.parameters.json

@description('SKU name for the Azure AI Search service. Default: standard')
param searchServiceSkuName string = 'standard'

var actualSearchServiceSemanticRankerLevel = (searchServiceSkuName == 'free') ? 'disabled' : searchServiceSemanticRankerLevel

@description('Name of the storage account')
param storageAccountName string = ''

@description('Name of the storage container. Default: content')
param storageContainerName string = 'content'

@description('Location of the resource group for the storage account')
param storageResourceGroupLocation string = location

@description('Name of the resource group for the storage account')
param storageResourceGroupName string = ''

@description('Specifies if the web app exists')
param webAppExists bool = false

@description('Name of the web app container')
param webContainerAppName string = ''

@description('Name of the web app identity')
param webIdentityName string = ''

@description('Name of the web app image')
param webImageName string = ''

@description('Use Azure OpenAI service')
param useAOAI bool

@description('OpenAI API Key, leave empty to provision a new Azure OpenAI instance')
param openAIApiKey string

@description('OpenAI Model')
param openAiChatGptDeployment string

@description('OpenAI Embedding Model')
param openAiEmbeddingDeployment string

@description('Use Vision retrieval. default: false')
param useVision bool = false

var abbrs = loadJsonContent('./abbreviations.json')
var resourceToken = 'lsdev${toLower(uniqueString(subscription().id, environmentName, location))}'

var baseTags = { 'azd-env-name': environmentName }
var updatedTags = union(empty(tags) ? {} : base64ToJson(tags), baseTags)

// Organize resources in a resource group
resource resourceGroup 'Microsoft.Resources/resourceGroups@2021-04-01' = {
  name: !empty(resourceGroupName) ? resourceGroupName : '${abbrs.resourcesResourceGroups}${environmentName}'
  location: location
  tags: updatedTags
}

resource azureOpenAiResourceGroup 'Microsoft.Resources/resourceGroups@2021-04-01' existing = if (!empty(openAiResourceGroupName) && useAOAI) {
  name: !empty(openAiResourceGroupName) ? openAiResourceGroupName : resourceGroup.name
}

resource formRecognizerResourceGroup 'Microsoft.Resources/resourceGroups@2021-04-01' existing = if (!empty(formRecognizerResourceGroupName)) {
  name: !empty(formRecognizerResourceGroupName) ? formRecognizerResourceGroupName : resourceGroup.name
}

resource computerVisionResourceGroup 'Microsoft.Resources/resourceGroups@2021-04-01' existing = if (!empty(computerVisionResourceGroupName)) {
  name: !empty(computerVisionResourceGroupName) ? computerVisionResourceGroupName : resourceGroup.name
}

resource searchServiceResourceGroup 'Microsoft.Resources/resourceGroups@2021-04-01' existing = if (!empty(searchServiceResourceGroupName)) {
  name: !empty(searchServiceResourceGroupName) ? searchServiceResourceGroupName : resourceGroup.name
}

resource storageResourceGroup 'Microsoft.Resources/resourceGroups@2021-04-01' existing = if (!empty(storageResourceGroupName)) {
  name: !empty(storageResourceGroupName) ? storageResourceGroupName : resourceGroup.name
}

resource keyVaultResourceGroup 'Microsoft.Resources/resourceGroups@2021-04-01' existing = if (!empty(keyVaultResourceGroupName)) {
  name: !empty(keyVaultResourceGroupName) ? keyVaultResourceGroupName : resourceGroup.name
}

// Store secrets in a keyvault
module keyVault 'core/security/keyvault.bicep' = {
  name: 'keyvault'
  scope: keyVaultResourceGroup
  params: {
    name: !empty(keyVaultName) ? keyVaultName : '${abbrs.keyVaultVaults}${resourceToken}'
    location: keyVaultResourceGroupLocation
    tags: updatedTags
    principalId: principalId
  }
}

module keyVaultSecrets 'core/security/keyvault-secrets.bicep' = {
  scope: keyVaultResourceGroup
  name: 'keyvault-secrets'
  params: {
    keyVaultName: keyVault.outputs.name
    tags: updatedTags
    secrets: concat([
      {
        name: 'AzureSearchServiceEndpoint'
        value: searchService.outputs.endpoint
      }
      {
        name: 'AzureSearchIndex'
        value: searchIndexName
      }
      {
        name: 'AzureStorageAccountEndpoint'
        value: storage.outputs.primaryEndpoints.blob
      }
      {
        name: 'AzureStorageContainer'
        value: storageContainerName
      }
      {
        name: 'UseAOAI'
        value: useAOAI ? 'true' : 'false'
      }
      {
        name: 'UseVision'
        value: useVision ? 'true' : 'false'
      }
    ],
    useAOAI ? [
      {
        name: 'AzureOpenAiServiceEndpoint'
        value: azureOpenAi.outputs.endpoint
      }
      {
        name: 'AzureOpenAiChatGptDeployment'
        value: azureChatGptDeploymentName
      }
      {
        name: 'AzureOpenAiEmbeddingDeployment'
        value: azureEmbeddingDeploymentName
      }
    ] : [
      {
        name: 'OpenAIAPIKey'
        value: openAIApiKey
      }
      {
        name: 'OpenAiChatGptDeployment'
        value: openAiChatGptDeployment
      }
      {
        name: 'OpenAiEmbeddingDeployment'
        value: openAiEmbeddingDeployment
      }
    ],
    useVision ? [
      {
        name: 'AzureComputerVisionServiceEndpoint'
        value: computerVision.outputs.endpoint
      }
    ] : [])
  }
}

// Container apps host (including container registry)
module containerApps 'core/host/container-apps.bicep' = {
  name: 'container-apps'
  scope: resourceGroup
  params: {
    name: 'app'
    containerAppsEnvironmentName: !empty(containerAppsEnvironmentName) ? containerAppsEnvironmentName : '${abbrs.appManagedEnvironments}${resourceToken}'
    containerRegistryName: !empty(containerRegistryName) ? containerRegistryName : '${abbrs.containerRegistryRegistries}${resourceToken}'
    containerRegistryResourceGroupName: !empty(containerRegistryResourceGroupName) ? containerRegistryResourceGroupName : resourceGroup.name
    location: location
    logAnalyticsWorkspaceName: monitoring.outputs.logAnalyticsWorkspaceName
  }
}

// Web frontend
module web './app/web.bicep' = {
  name: 'web'
  scope: resourceGroup
  params: {
    name: !empty(webContainerAppName) ? webContainerAppName : '${abbrs.appContainerApps}web-${resourceToken}'
    location: location
    tags: updatedTags
    imageName: webImageName
    identityName: !empty(webIdentityName) ? webIdentityName : '${abbrs.managedIdentityUserAssignedIdentities}web-${resourceToken}'
    applicationInsightsName: monitoring.outputs.applicationInsightsName
    containerAppsEnvironmentName: containerApps.outputs.environmentName
    containerRegistryName: containerApps.outputs.registryName
    exists: webAppExists
    keyVaultName: keyVault.outputs.name
    keyVaultResourceGroupName: keyVaultResourceGroup.name
    storageBlobEndpoint: storage.outputs.primaryEndpoints.blob
    storageContainerName: storageContainerName
    searchServiceEndpoint: searchService.outputs.endpoint
    searchIndexName: searchIndexName
    formRecognizerEndpoint: formRecognizer.outputs.endpoint
    computerVisionEndpoint: useVision ? computerVision.outputs.endpoint : ''
    useVision: useVision
    openAiApiKey: useAOAI ? '' : openAIApiKey
    openAiEndpoint: useAOAI ? azureOpenAi.outputs.endpoint : ''
    openAiChatGptDeployment: useAOAI ? azureChatGptDeploymentName : ''
    openAiEmbeddingDeployment: useAOAI ? azureEmbeddingDeploymentName : ''
    serviceBinds: []
  }
}

// Create an App Service Plan to group applications under the same payment plan and SKU
module appServicePlan './core/host/appserviceplan.bicep' = {
  name: 'appserviceplan'
  scope: resourceGroup
  params: {
    name: !empty(appServicePlanName) ? appServicePlanName : '${abbrs.webServerFarms}${resourceToken}'
    location: location
    tags: updatedTags
    sku: {
      name: 'Y1'
      tier: 'Dynamic'
    }
  }
}

// The application backend
module function './app/function.bicep' = {
  name: 'function'
  scope: resourceGroup
  params: {
    name: !empty(functionServiceName) ? functionServiceName : '${abbrs.webSitesFunctions}function-${resourceToken}'
    location: location
    tags: updatedTags
    applicationInsightsName: monitoring.outputs.applicationInsightsName
    appServicePlanId: appServicePlan.outputs.id
    keyVaultName: keyVault.outputs.name
    storageAccountName: storage.outputs.name
    allowedOrigins: [ web.outputs.SERVICE_WEB_URI ]
    appSettings: {
      AZURE_FORMRECOGNIZER_SERVICE_ENDPOINT: formRecognizer.outputs.endpoint
      AZURE_SEARCH_SERVICE_ENDPOINT: searchService.outputs.endpoint
      AZURE_SEARCH_INDEX: searchIndexName
      AZURE_SEARCH_SEMANTIC_RANKER: actualSearchServiceSemanticRankerLevel
      AZURE_STORAGE_BLOB_ENDPOINT: storage.outputs.primaryEndpoints.blob
      AZURE_OPENAI_EMBEDDING_DEPLOYMENT: useAOAI ? azureEmbeddingDeploymentName : ''
      OPENAI_EMBEDDING_DEPLOYMENT: useAOAI ? '' : openAiEmbeddingDeployment
      AZURE_OPENAI_ENDPOINT: useAOAI ? azureOpenAi.outputs.endpoint : ''
      USE_VISION: string(useVision)
      USE_AOAI: string(useAOAI)
      AZURE_COMPUTER_VISION_ENDPOINT: useVision ? computerVision.outputs.endpoint : ''
      OPENAI_API_KEY: useAOAI ? '' : openAIApiKey
    }
  }
}

// Monitor application with Azure Monitor
module monitoring 'core/monitor/monitoring.bicep' = {
  name: 'monitoring'
  scope: resourceGroup
  params: {
    location: location
    tags: updatedTags
    includeApplicationInsights: true
    logAnalyticsName: !empty(logAnalyticsName) ? logAnalyticsName : '${abbrs.operationalInsightsWorkspaces}${resourceToken}'
    applicationInsightsName: !empty(applicationInsightsName) ? applicationInsightsName : '${abbrs.insightsComponents}${resourceToken}'
    applicationInsightsDashboardName: !empty(applicationInsightsDashboardName) ? applicationInsightsDashboardName : '${abbrs.portalDashboards}${resourceToken}'    
  }
}

module azureOpenAi 'core/ai/cognitiveservices.bicep' = if (useAOAI) {
  name: 'openai'
  scope: azureOpenAiResourceGroup
  params: {
    name: !empty(openAiServiceName) ? openAiServiceName : '${abbrs.cognitiveServicesAccounts}${resourceToken}'
    location: openAiResourceGroupLocation
    tags: updatedTags
    sku: {
      name: openAiSkuName
    }
    deployments: concat([
      
      {
        name: azureEmbeddingDeploymentName
        model: {
          format: 'OpenAI'
          name: azureEmbeddingModelName
          version: '2'
        }
        sku: {
          name: 'Standard'
          capacity: embeddingDeploymentCapacity
        }
      }
    ], useVision ? [
      {
        name: azureChatGptDeploymentName
        model: {
          format: 'OpenAI'
          name: azureOpenAIChatGptModelName
          version: '2024-05-13'
        }
        sku: {
          name: 'Standard'
          capacity: chatGptDeploymentCapacity
        }
      }
    ] : [
      {
        name: azureChatGptDeploymentName
        model: {
          format: 'OpenAI'
          name: azureOpenAIChatGptModelName
          version: azureOpenAIChatGptModelVersion
        }
        sku: {
          name: 'Standard'
          capacity: chatGptDeploymentCapacity
        }
      }
    ])
  }
}

// create computer vision for image embedding && text embedding api
module computerVision 'core/ai/cognitiveservices.bicep' = if (useVision) {
  name: 'computerVision'
  scope: computerVisionResourceGroup
  params: {
    name: !empty(computerVisionServiceName) ? computerVisionServiceName : '${abbrs.cognitiveServicesComputerVision}${resourceToken}'
    kind: 'ComputerVision'
    location: computerVisionResourceGroupLocation
    tags: updatedTags
    sku: {
      name: computerVisionSkuName
    }
  }
}

module formRecognizer 'core/ai/cognitiveservices.bicep' = {
  name: 'formrecognizer'
  scope: formRecognizerResourceGroup
  params: {
    name: !empty(formRecognizerServiceName) ? formRecognizerServiceName : '${abbrs.cognitiveServicesFormRecognizer}${resourceToken}'
    kind: 'FormRecognizer'
    location: formRecognizerResourceGroupLocation
    tags: updatedTags
    sku: {
      name: formRecognizerSkuName
    }
  }
}

module searchService 'core/search/search-services.bicep' = {
  name: 'search-service'
  scope: searchServiceResourceGroup
  params: {
    name: !empty(searchServiceName) ? searchServiceName : 'gptkb-${resourceToken}'
    location: searchServiceResourceGroupLocation
    tags: updatedTags
    authOptions: {
      aadOrApiKey: {
        aadAuthFailureMode: 'http401WithBearerChallenge'
      }
    }
    sku: {
      name: searchServiceSkuName
    }
    semanticSearch: actualSearchServiceSemanticRankerLevel //semanticSearch: 'free'
  }
}

module storage 'core/storage/storage-account.bicep' = {
  name: 'storage'
  scope: storageResourceGroup
  params: {
    name: !empty(storageAccountName) ? storageAccountName : '${abbrs.storageStorageAccounts}${resourceToken}'
    location: storageResourceGroupLocation
    tags: updatedTags
    publicNetworkAccess: 'Enabled'
    sku: {
      name: 'Standard_LRS'
    }
    deleteRetentionPolicy: {
      enabled: true
      days: 2
    }
    containers: [
      {
        name: storageContainerName
        publicAccess: 'Blob'
      }
    ]
  }
}

// USER ROLES
module azureOpenAiRoleUser 'core/security/role.bicep' = if (useAOAI) {
  scope: azureOpenAiResourceGroup
  name: 'openai-role-user'
  params: {
    principalId: principalId
    roleDefinitionId: '5e0bd9bd-7b93-4f28-af87-19fc36ad61bd'
    principalType: principalType
  }
}

module formRecognizerRoleUser 'core/security/role.bicep' = {
  scope: formRecognizerResourceGroup
  name: 'formrecognizer-role-user'
  params: {
    principalId: principalId
    roleDefinitionId: 'a97b65f3-24c7-4388-baec-2e87135dc908'
    principalType: principalType
  }
}

module storageRoleUser 'core/security/role.bicep' = {
  scope: storageResourceGroup
  name: 'storage-role-user'
  params: {
    principalId: principalId
    roleDefinitionId: '2a2b9908-6ea1-4ae2-8e65-a410df84e7d1'
    principalType: principalType
  }
}

module storageContribRoleUser 'core/security/role.bicep' = {
  scope: storageResourceGroup
  name: 'storage-contribrole-user'
  params: {
    principalId: principalId
    roleDefinitionId: 'ba92f5b4-2d11-453d-a403-e96b0029c9fe'
    principalType: principalType
  }
}

module searchRoleUser 'core/security/role.bicep' = {
  scope: searchServiceResourceGroup
  name: 'search-role-user'
  params: {
    principalId: principalId
    roleDefinitionId: '1407120a-92aa-4202-b7e9-c0e197c71c8f'
    principalType: principalType
  }
}

module searchContribRoleUser 'core/security/role.bicep' = {
  scope: searchServiceResourceGroup
  name: 'search-contrib-role-user'
  params: {
    principalId: principalId
    roleDefinitionId: '8ebe5a00-799e-43f5-93ac-243d3dce84a7'
    principalType: principalType
  }
}

module searchSvcContribRoleUser 'core/security/role.bicep' = {
  scope: searchServiceResourceGroup
  name: 'search-svccontrib-role-user'
  params: {
    principalId: principalId
    roleDefinitionId: '7ca78c08-252a-4471-8644-bb5ff32d4ba0'
    principalType: principalType
  }
}

module visionRoleUser 'core/security/role.bicep' = if (useVision) {
  scope: computerVisionResourceGroup
  name: 'vision-role-user'
  params: {
    principalId: principalId
    roleDefinitionId: 'a97b65f3-24c7-4388-baec-2e87135dc908'
    principalType: principalType
  }
}

// FUNCTION ROLES
module AzureOpenAiRoleFunction 'core/security/role.bicep' = if (useAOAI) {
  scope: azureOpenAiResourceGroup
  name: 'openai-role-function'
  params: {
    principalId: function.outputs.SERVICE_FUNCTION_IDENTITY_PRINCIPAL_ID
    roleDefinitionId: '5e0bd9bd-7b93-4f28-af87-19fc36ad61bd'
    principalType: 'ServicePrincipal'
  }
}

module formRecognizerRoleFunction 'core/security/role.bicep' = {
  scope: formRecognizerResourceGroup
  name: 'formrecognizer-role-function'
  params: {
    principalId: function.outputs.SERVICE_FUNCTION_IDENTITY_PRINCIPAL_ID
    roleDefinitionId: 'a97b65f3-24c7-4388-baec-2e87135dc908'
    principalType: 'ServicePrincipal'
  }
}

module storageRoleFunction 'core/security/role.bicep' = {
  scope: storageResourceGroup
  name: 'storage-role-function'
  params: {
    principalId: function.outputs.SERVICE_FUNCTION_IDENTITY_PRINCIPAL_ID
    roleDefinitionId: '2a2b9908-6ea1-4ae2-8e65-a410df84e7d1'
    principalType: 'ServicePrincipal'
  }
}

module storageContribRoleFunction 'core/security/role.bicep' = {
  scope: storageResourceGroup
  name: 'storage-contribrole-function'
  params: {
    principalId: function.outputs.SERVICE_FUNCTION_IDENTITY_PRINCIPAL_ID
    roleDefinitionId: 'ba92f5b4-2d11-453d-a403-e96b0029c9fe'
    principalType: 'ServicePrincipal'
  }
}

module searchRoleFunction 'core/security/role.bicep' = {
  scope: searchServiceResourceGroup
  name: 'search-role-function'
  params: {
    principalId: function.outputs.SERVICE_FUNCTION_IDENTITY_PRINCIPAL_ID
    roleDefinitionId: '1407120a-92aa-4202-b7e9-c0e197c71c8f'
    principalType: 'ServicePrincipal'
  }
}

module searchContribRoleFunction 'core/security/role.bicep' = {
  scope: searchServiceResourceGroup
  name: 'search-contrib-role-function'
  params: {
    principalId: function.outputs.SERVICE_FUNCTION_IDENTITY_PRINCIPAL_ID
    roleDefinitionId: '8ebe5a00-799e-43f5-93ac-243d3dce84a7'
    principalType: 'ServicePrincipal'
  }
}

module searchSvcContribRoleFunction 'core/security/role.bicep' = {
  scope: searchServiceResourceGroup
  name: 'search-svccontrib-role-function'
  params: {
    principalId: function.outputs.SERVICE_FUNCTION_IDENTITY_PRINCIPAL_ID
    roleDefinitionId: '7ca78c08-252a-4471-8644-bb5ff32d4ba0'
    principalType: 'ServicePrincipal'
  }
}

module visionRoleFunction 'core/security/role.bicep' = if (useVision) {
  scope: computerVisionResourceGroup
  name: 'vision-role-function'
  params: {
    principalId: function.outputs.SERVICE_FUNCTION_IDENTITY_PRINCIPAL_ID
    roleDefinitionId: 'a97b65f3-24c7-4388-baec-2e87135dc908'
    principalType: 'ServicePrincipal'
  }
}

// SYSTEM IDENTITIES
module azureOpenAiRoleBackend 'core/security/role.bicep' = if (useAOAI) {
  scope: azureOpenAiResourceGroup
  name: 'openai-role-backend'
  params: {
    principalId: web.outputs.SERVICE_WEB_IDENTITY_PRINCIPAL_ID
    roleDefinitionId: '5e0bd9bd-7b93-4f28-af87-19fc36ad61bd'
    principalType: 'ServicePrincipal'
  }
}

module storageRoleBackend 'core/security/role.bicep' = {
  scope: storageResourceGroup
  name: 'storage-role-backend'
  params: {
    principalId: web.outputs.SERVICE_WEB_IDENTITY_PRINCIPAL_ID
    roleDefinitionId: '2a2b9908-6ea1-4ae2-8e65-a410df84e7d1'
    principalType: 'ServicePrincipal'
  }
}

module storageContribRoleBackend 'core/security/role.bicep' = {
  scope: storageResourceGroup
  name: 'storage-contribrole-backend'
  params: {
    principalId: web.outputs.SERVICE_WEB_IDENTITY_PRINCIPAL_ID
    roleDefinitionId: 'ba92f5b4-2d11-453d-a403-e96b0029c9fe'
    principalType: 'ServicePrincipal'
  }
}

module searchRoleBackend 'core/security/role.bicep' = {
  scope: searchServiceResourceGroup
  name: 'search-role-backend'
  params: {
    principalId: web.outputs.SERVICE_WEB_IDENTITY_PRINCIPAL_ID
    roleDefinitionId: '1407120a-92aa-4202-b7e9-c0e197c71c8f'
    principalType: 'ServicePrincipal'
  }
}

module visionRoleBackend 'core/security/role.bicep' = if (useVision) {
  scope: computerVisionResourceGroup
  name: 'vision-role-backend'
  params: {
    principalId: web.outputs.SERVICE_WEB_IDENTITY_PRINCIPAL_ID
    roleDefinitionId: 'a97b65f3-24c7-4388-baec-2e87135dc908'
    principalType: 'ServicePrincipal'
  }
}

output APPLICATIONINSIGHTS_CONNECTION_STRING string = monitoring.outputs.applicationInsightsConnectionString
output APPLICATIONINSIGHTS_NAME string = monitoring.outputs.applicationInsightsName
output AZURE_USE_APPLICATION_INSIGHTS bool = useApplicationInsights
output AZURE_CONTAINER_ENVIRONMENT_NAME string = containerApps.outputs.environmentName
output AZURE_CONTAINER_REGISTRY_ENDPOINT string = containerApps.outputs.registryLoginServer
output AZURE_CONTAINER_REGISTRY_NAME string = containerApps.outputs.registryName
output AZURE_CONTAINER_REGISTRY_RESOURCE_GROUP string = containerApps.outputs.registryName
output AZURE_FORMRECOGNIZER_RESOURCE_GROUP string = formRecognizerResourceGroup.name
output AZURE_FORMRECOGNIZER_SERVICE string = formRecognizer.outputs.name
output AZURE_FORMRECOGNIZER_SERVICE_ENDPOINT string = formRecognizer.outputs.endpoint
output AZURE_COMPUTERVISION_RESOURCE_GROUP string = useVision ? computerVisionResourceGroup.name : ''
output AZURE_COMPUTERVISION_SERVICE string = useVision ? computerVision.outputs.name : ''
output AZURE_COMPUTERVISION_SERVICE_ENDPOINT string = useVision ? computerVision.outputs.endpoint : ''
output AZURE_KEY_VAULT_ENDPOINT string = keyVault.outputs.endpoint
output AZURE_KEY_VAULT_NAME string = keyVault.outputs.name
output AZURE_KEY_VAULT_RESOURCE_GROUP string = keyVaultResourceGroup.name
output AZURE_LOCATION string = location
output AZURE_OPENAI_RESOURCE_LOCATION string = openAiResourceGroupLocation
output AZURE_OPENAI_CHATGPT_DEPLOYMENT string = azureChatGptDeploymentName
output AZURE_OPENAI_EMBEDDING_DEPLOYMENT string = azureEmbeddingDeploymentName
output AZURE_OPENAI_ENDPOINT string = useAOAI? azureOpenAi.outputs.endpoint : ''
output AZURE_OPENAI_RESOURCE_GROUP string = useAOAI ? azureOpenAiResourceGroup.name : ''
output AZURE_OPENAI_SERVICE string = useAOAI ? azureOpenAi.outputs.name : ''
output AZURE_RESOURCE_GROUP string = resourceGroup.name
output AZURE_SEARCH_INDEX string = searchIndexName
output AZURE_SEARCH_SERVICE string = searchService.outputs.name
output AZURE_SEARCH_SERVICE_ENDPOINT string = searchService.outputs.endpoint
output AZURE_SEARCH_SERVICE_RESOURCE_GROUP string = searchServiceResourceGroup.name
output AZURE_SEARCH_SERVICE_SKU string = searchServiceSkuName
output AZURE_STORAGE_ACCOUNT string = storage.outputs.name
output AZURE_STORAGE_BLOB_ENDPOINT string = storage.outputs.primaryEndpoints.blob
output AZURE_STORAGE_CONTAINER string = storageContainerName
output AZURE_STORAGE_RESOURCE_GROUP string = storageResourceGroup.name
output AZURE_TENANT_ID string = tenant().tenantId
output SERVICE_WEB_IDENTITY_NAME string = web.outputs.SERVICE_WEB_IDENTITY_NAME
output SERVICE_WEB_NAME string = web.outputs.SERVICE_WEB_NAME
output SERVICE_FUNCTION_IDENTITY_PRINCIPAL_ID string = function.outputs.SERVICE_FUNCTION_IDENTITY_PRINCIPAL_ID
output USE_AOAI bool = useAOAI
output USE_VISION bool = useVision
output OPENAI_EMBEDDING_DEPLOYMENT string = openAiEmbeddingDeployment
output AZURE_OPENAI_CHATGPT_MODEL_VERSION string = azureOpenAIChatGptModelVersion
output AZURE_OPENAI_CHATGPT_MODEL_NAME string = azureOpenAIChatGptModelName<|MERGE_RESOLUTION|>--- conflicted
+++ resolved
@@ -20,11 +20,7 @@
 param openAiResourceGroupLocation string
 
 @description('Name of the chat GPT model. Default: gpt-35-turbo')
-<<<<<<< HEAD
-@allowed([ 'gpt-35-turbo', 'gpt-4', 'gpt-4o','gpt-4o-mini', 'gpt-35-turbo-16k', 'gpt-4-16k' ])
-=======
 @allowed([ 'gpt-35-turbo', 'gpt-4', 'gpt-4o', 'gpt-4o-mini', 'gpt-35-turbo-16k', 'gpt-4-16k' ])
->>>>>>> dbf96cf7
 param azureOpenAIChatGptModelName string = 'gpt-4o-mini'
 
 @description('Name of the chat GPT model. Default: 0613 for gpt-35-turbo, or choose 2024-07-18 for gpt-4o-mini')
